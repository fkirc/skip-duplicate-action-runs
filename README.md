# Skip Duplicate Actions

`skip-duplicate-actions` provides the following features to optimize GitHub Actions:

- [Skip duplicate workflow-runs](#skip-duplicate-workflow-runs) after merges, pull requests or similar.
- [Skip ignored paths](#skip-ignored-paths) to speedup documentation-changes or similar.
- [Skip if paths not changed](#skip-if-paths-not-changed) for something like directory-specific tests.
- [Cancel outdated workflow-runs](#cancel-outdated-workflow-runs) after branch-pushes.

All of those features help to save time and costs; especially for long-running workflows.
You can choose any subset of those features.

## Skip duplicate workflow-runs

If you work with feature branches, then you might see lots of _duplicate workflow-runs_.
For example, duplicate workflow-runs can happen if a workflow runs on a feature branch, but then the workflow is repeated right after merging the feature branch.
`skip-duplicate-actions` helps to prevent such unnecessary runs.

- **Full traceability:** After clean merges, you will see a message like `Skip execution because the exact same files have been successfully checked in <previous_run_URL>`.
- **Skip concurrent workflow-runs:** If the same workflow is unnecessarily triggered twice, then one of the workflow-runs will be skipped.
  For example, this can happen when you push a tag right after pushing a commit.
- **Respect manual triggers:** If you manually trigger a workflow with `workflow_dispatch`, then the workflow-run will not be skipped.
- **Flexible Git usage:** `skip-duplicate-actions` does not care whether you use fast-forward-merges, rebase-merges or squash-merges.
  However, if a merge yields a result that is different from the source branch, then the resulting workflow-run will _not_ be skipped.
  This is commonly the case if you merge "outdated branches".

## Skip ignored paths

In many projects, it is unnecessary to run all tests for documentation-only-changes.
Therefore, GitHub provides a [paths-ignore](https://docs.github.com/en/actions/reference/workflow-syntax-for-github-actions#onpushpull_requestpaths) feature out of the box.
However, GitHub's `paths-ignore` has some limitations:

- GitHub's `paths-ignore` does not work for [required checks](https://docs.github.com/en/github/administering-a-repository/about-required-status-checks).
  If you path-ignore a required check, then pull requests will block forever without being mergeable.
- Although GitHub's `paths-ignore` works well with `pull_request`-triggers, it does not really work with `push`-triggers.

To overcome those limitations, `skip-duplicate-actions` provides a more flexible `paths_ignore`-feature with an efficient backtracking-algorithm.
Instead of stupidly looking at the current commit, `paths_ignore` will look for successful checks in your commit-history.

## Skip if paths not changed

In some projects, there are tasks that should be only executed if specific sub-directories were changed.
Therefore, GitHub provides a [paths](https://docs.github.com/en/actions/reference/workflow-syntax-for-github-actions#onpushpull_requestpaths) feature out of the box.
However, GitHub's `paths` has some limitations:

- GitHub's `paths` cannot skip individual steps in a workflow.
- GitHub's `paths` does not work with required checks that you really want to pass successfully.

To overcome those limitations, `skip-duplicate-actions` provides a more sophisticated `paths`-feature.
Instead of blindly skipping checks, the backtracking-algorithm will only skip if it can find a suitable check in your commit-history.

## Cancel outdated workflow-runs

Typically, workflows should only run for the most recent commit.
Therefore, when you push changes to a branch, `skip-duplicate-actions` will cancel any previous workflow-runs that run against outdated commits.

<<<<<<< HEAD
- **Full traceability:** If a workflow-run is cancelled, then you will see a message like `Cancelled https://github.com/fkirc/skip-duplicate-actions/actions/runs/263149724`.
- **Guaranteed execution:** Despite the underlying complexity, the cancellation algorithm guarantees that a complete check-set will finish no matter what.
=======
- **Full traceability:** If a workflow-run is cancelled, then you will see a message like `Cancelled <previous_run_URL>`.
- **Guaranteed execution:** The cancellation-algorithm guarantees that a complete check-set will finish no matter what.
>>>>>>> 62d184fc

## Inputs

### `github_token`

**Required** Your access token for GitHub.

### `paths_ignore`

A JSON-array with ignored path-patterns, e.g. something like `'["**/README.md", "**/docs/**"]'`.
See [cheat sheet](https://docs.github.com/en/actions/reference/workflow-syntax-for-github-actions#filter-pattern-cheat-sheet) for path-pattern examples.
See [micromatch](https://github.com/micromatch/micromatch) for details about supported path-patterns.
Default `[]`.

### `paths`

A JSON-array with path-patterns, e.g. something like `'["platform-specific/**"]'`.
If this is non-empty, then `skip-duplicate-actions` will try to skip commits that did not change any of those paths.
It uses the same syntax as `paths_ignore`.
Default `[]`.

### `cancel_others`

If true, then workflow-runs from outdated commits will be cancelled. Default `true`.

## Outputs

### `should_skip`

true if the current run can be safely skipped. This should be evaluated for either individual steps or entire jobs.

## Usage examples

You can use `skip-duplicate-actions` to either skip individual steps or entire jobs.
To minimize changes to existing jobs, it is often easier to skip entire jobs.

### Option 1: Skip entire jobs

To skip entire jobs, you should add a `pre_job` that acts as a pre-condition for your `main_job`.
Although this example looks like a lot of code, there are only two additional lines in your project-specific `main_job` (the `needs`-clause and the `if`-clause):

```yml
jobs:
  pre_job:
    runs-on: ubuntu-latest
    # Map a step output to a job output
    outputs:
      should_skip: ${{ steps.skip_check.outputs.should_skip }}
    steps:
      - id: skip_check
        uses: fkirc/skip-duplicate-actions@master
        with:
          github_token: ${{ github.token }}
          paths_ignore: '["**/README.md", "**/docs/**"]'

  main_job:
    needs: pre_job
    if: ${{ needs.pre_job.outputs.should_skip == 'false' }}
    runs-on: ubuntu-latest
    steps:
      - run: echo "Running slow tests..." && sleep 60
```

### Option 2: Skip individual steps

<<<<<<< HEAD
If you do not want an additional `pre_job`, then you can use `skip-duplicate-actions` to skip individual steps.
The following example demonstrates how to skip an individual step with an `if`-clause and an `id`:
=======
The following example demonstrates how to skip an individual step with an `if`-clause and an `id`.
In this example, the step will be skipped if no files in `src/` were changed:
>>>>>>> 62d184fc

```yml
jobs:
  skip_individual_steps_job:
    runs-on: ubuntu-latest
    steps:
      - id: skip_check
        uses: fkirc/skip-duplicate-actions@master
        with:
          github_token: ${{ github.token }}
          paths: '["src/**", "dist/**"]'
      - if: ${{ steps.skip_check.outputs.should_skip == 'false' }}
        run: |
<<<<<<< HEAD
          echo "Running slow tests..." && sleep 60
=======
          echo "Run only if src/ or dist/ changed..." && sleep 60
>>>>>>> 62d184fc
          echo "Do other stuff..."
```

### Option 3: Cancellation-only

If you do not care about the skip-features, then you can simply ignore the `should_skip`-output.
In this case, the integration reduces to three lines:

```yml
  - uses: fkirc/skip-duplicate-actions@master
    with:
      github_token: ${{ github.token }}
```

## How does it work?

`skip-duplicate-actions` uses the [Workflow Runs API](https://docs.github.com/en/rest/reference/actions#workflow-runs) to query workflow-runs.

Firstly, `skip-duplicate-actions` will only look at workflow-runs that belong to the same workflow as the current workflow-run.
Secondly, `skip-duplicate-actions` will only look at _older_ workflow-runs in order to guard against race conditions and edge cases.
After querying such workflow-runs, it will compare them with the current workflow-run as follows:

- If there exists a workflow-runs with the same tree hash, then we have identified a duplicate workflow-run.
- If there exists an in-progress workflow-run that matches the current branch but not the current tree hash, then this workflow-run will be cancelled.

`skip-duplicate-actions` uses the [Repos Commit API](https://docs.github.com/en/rest/reference/repos#get-a-commit) to perform an efficient backtracking-algorithm for paths-skipping-detection.
Moreover, a synergy with the cancellation-feature reduces the number of REST API calls.<|MERGE_RESOLUTION|>--- conflicted
+++ resolved
@@ -54,13 +54,8 @@
 Typically, workflows should only run for the most recent commit.
 Therefore, when you push changes to a branch, `skip-duplicate-actions` will cancel any previous workflow-runs that run against outdated commits.
 
-<<<<<<< HEAD
-- **Full traceability:** If a workflow-run is cancelled, then you will see a message like `Cancelled https://github.com/fkirc/skip-duplicate-actions/actions/runs/263149724`.
-- **Guaranteed execution:** Despite the underlying complexity, the cancellation algorithm guarantees that a complete check-set will finish no matter what.
-=======
 - **Full traceability:** If a workflow-run is cancelled, then you will see a message like `Cancelled <previous_run_URL>`.
 - **Guaranteed execution:** The cancellation-algorithm guarantees that a complete check-set will finish no matter what.
->>>>>>> 62d184fc
 
 ## Inputs
 
@@ -126,13 +121,8 @@
 
 ### Option 2: Skip individual steps
 
-<<<<<<< HEAD
-If you do not want an additional `pre_job`, then you can use `skip-duplicate-actions` to skip individual steps.
-The following example demonstrates how to skip an individual step with an `if`-clause and an `id`:
-=======
 The following example demonstrates how to skip an individual step with an `if`-clause and an `id`.
 In this example, the step will be skipped if no files in `src/` were changed:
->>>>>>> 62d184fc
 
 ```yml
 jobs:
@@ -146,11 +136,7 @@
           paths: '["src/**", "dist/**"]'
       - if: ${{ steps.skip_check.outputs.should_skip == 'false' }}
         run: |
-<<<<<<< HEAD
-          echo "Running slow tests..." && sleep 60
-=======
           echo "Run only if src/ or dist/ changed..." && sleep 60
->>>>>>> 62d184fc
           echo "Do other stuff..."
 ```
 
